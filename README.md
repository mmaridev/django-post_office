--- conflicted
+++ resolved
@@ -403,136 +403,6 @@
     * * * * * (cd $PROJECT; python manage.py send_queued_mail --processes=1 >> $PROJECT/cron_mail.log 2>&1)
     0 1 * * * (cd $PROJECT; python manage.py cleanup_mail --days=30 --delete-attachments >> $PROJECT/cron_mail_cleanup.log 2>&1)
 
-<<<<<<< HEAD
-=======
-## Integration with Celery
-
-If your Django project runs in a Celery enabled configuration, you can
-use its worker to send out queued emails. Compared to the solution with
-cron (see above), or the solution with uWSGI timers (see below) this
-setup has the big advantage that queued emails are send *immediately*
-after they have been added to the mail queue. The delivery is still
-performed in a separate and asynchronous task, which prevents sending
-emails during the request/response-cycle.
-
-If you [configured Celery](https://docs.celeryproject.org/en/latest/userguide/application.html)
-in your project and started the [Celery worker](https://docs.celeryproject.org/en/latest/userguide/workers.html),
-you should see something such as:
-
-```
---------------- celery@halcyon.local v4.0 (latentcall)
---- ***** -----
--- ******* ---- [Configuration]
-- *** --- * --- . broker:      amqp://guest@localhost:5672//
-- ** ---------- . app:         __main__:0x1012d8590
-- ** ---------- . concurrency: 8 (processes)
-- ** ---------- . events:      OFF (enable -E to monitor this worker)
-- ** ----------
-- *** --- * --- [Queues]
--- ******* ---- . celery:      exchange:celery(direct) binding:celery
---- ***** -----
-
-[tasks]
-. post_office.tasks.cleanup_expired_mails
-. post_office.tasks.send_queued_mail
-```
-
-Emails will now be delivered by the Celery worker, immediately after they have been queued. In order
-to make this happen, the project's `celery.py` setup shall invoke the
-[autodiscoverttasks](https://docs.celeryproject.org/en/latest/reference/celery.html#celery.Celery.autodiscover_tasks)
-function. Additionally you must enable Celery by configuring **Post Office** using:
-
-```python
-# Put this in settings.py
-POST_OFFICE = {
-    ...
-    'CELERY_ENABLED': True,
-}
-```
- 
-In case of a temporary email recipient failure, we might want retrying to send emails which didn't
-deliver during the first time. This can be done by adding simple periodic task to our
-[Celery beat configuration](https://docs.celeryproject.org/en/latest/userguide/periodic-tasks.html#entries),
-for instance through
-
-```python
-app.conf.beat_schedule = {
-    'send-queued-mail': {
-        'task': 'post_office.tasks.send_queued_mail',
-        'schedule': 600.0,
-    },
-}
-```
-
-This will send queued emails every 10 minutes. If you are using
-[Django Celery Beat](https://django-celery-beat.readthedocs.io/en/latest/)
-(which I highly recommend), then use the Django-Admin backend and add a periodic taks for
-`post_office.tasks.send_queued_mail`.
-
-Depending on your policy, you may also want to remove expired emails
-from the queue. This can be done by adding another periodic taks for
-`post_office.tasks.cleanup_mail`, which may run once a week or month.
-
-## Integration with uWSGI
-
-If setting up Celery is too daunting and you use
-[uWSGI](https://uwsgi-docs.readthedocs.org/en/latest/) as application
-server, then uWSGI decorators can act as a poor men's scheduler. Just
-add this short snipped to the project's `wsgi.py` file:
-
-```python
-from django.core.wsgi import get_wsgi_application
-
-application = get_wsgi_application()
-
-# add this block of code
-try:
-    import uwsgidecorators
-    from django.core.management import call_command
-
-    @uwsgidecorators.timer(10)
-    def send_queued_mail(num):
-        """Send queued mail every 10 seconds"""
-        call_command('send_queued_mail', processes=1)
-
-except ImportError:
-    print("uwsgidecorators not found. Cron and timers are disabled")
-```
-
-Alternatively you can also use the decorator
-`@uwsgidecorators.cron(minute, hour, day, month, weekday)`. This will
-schedule a task at specific times. Use `-1` to signal any time, it
-corresponds to the `*` in cron.
-
-Please note that `uwsgidecorators` are available only, if the
-application has been started with **uWSGI**. However, Django's internal
-`./manange.py runserver` also access this file, therefore wrap the block
-into an exception handler as shown above.
-
-This configuration can be useful in environments, such as Docker
-containers, where you don't have a running cron-daemon.
-
-## Signals
-
-Each time an email is added to the mail queue, Post Office emits a
-special [Django
-signal](https://docs.djangoproject.com/en/stable/topics/signals/).
-Whenever a third party application wants to be informed about this
-event, it shall connect a callback function to the Post Office's signal
-handler `email_queued`, for instance:
-
-```python
-from django.dispatch import receiver
-from post_office.signals import email_queued
-
-@receiver(email_queued)
-def my_callback(sender, emails, **kwargs):
-    print("Added {} mails to the sending queue".format(len(emails)))
-```
-
-The Emails objects added to the queue are passed as list to the callback
-handler.
->>>>>>> 16efffad
 
 ## Settings
 
